'use client'

import Link from 'next/link'
import { usePathname } from 'next/navigation'
import { Button } from '@/components/ui/button'
import { signOut, useSession } from 'next-auth/react'
import { Home, LogOut, Calendar, ClipboardList, Package, Edit, Settings, PlusCircle, PackageSearch, PackageCheck, Archive, ChevronDown, TrendingUp, Calculator, FileText, Activity, Mail, Receipt, Users, UserCheck, Link2, BarChart3, Cog, Timer, Clock, ShoppingCart, Target } from 'lucide-react'
import { PackageMonitorNavButton } from './package-monitor/nav-button'
import {
  DropdownMenu,
  DropdownMenuContent,
  DropdownMenuItem,
  DropdownMenuSeparator,
  DropdownMenuTrigger,
} from "@/components/ui/dropdown-menu"
import { cn } from "@/lib/utils"
import React from 'react'

export function Nav() {
  const pathname = usePathname()
  const { data: session, status } = useSession()
  const [isClient, setIsClient] = React.useState(false)
  
  React.useEffect(() => {
    setIsClient(true)
  }, [])
  
  // Development bypass - show nav even without authentication
  const shouldBypass = (
    process.env.NODE_ENV === 'development' &&
    process.env.NEXT_PUBLIC_SKIP_AUTH === 'true'
  );
  
  // In development bypass mode, grant admin access by default
  // Only apply role-based rendering after client hydration to avoid hydration mismatch
  const isAdmin = isClient && (shouldBypass ? true : (session?.user?.isAdmin || false));
  const isCoach = isClient && (shouldBypass ? false : (session?.user?.isCoach || false));
  
  // Only apply authentication check after client hydration
  if (isClient && !shouldBypass && status !== 'authenticated') return null;

  const DesktopMenu = () => (
    <div className="flex items-center w-full">
      <nav className="flex items-center space-x-1">
        {/* Home */}
        <Link href="/">
          <Button
            variant={pathname === '/' ? 'secondary' : 'ghost'}
            size="sm"
            className="flex items-center gap-2"
          >
            <Home className="h-4 w-4" />
            Home
          </Button>
        </Link>

        {/* Bookings Dropdown */}
        <DropdownMenu>
          <DropdownMenuTrigger asChild>
            <Button
              variant={pathname.startsWith('/create-booking') || pathname.startsWith('/manage-bookings') || pathname === '/bookings-calendar' ? 'secondary' : 'ghost'}
              size="sm"
              className="flex items-center gap-2"
            >
              <ClipboardList className="h-4 w-4" />
              Bookings
              <ChevronDown className="h-3 w-3" />
            </Button>
          </DropdownMenuTrigger>
          <DropdownMenuContent align="start" className="w-48">
            <DropdownMenuItem asChild>
              <Link href="/create-booking" className="flex items-center gap-2 w-full">
                <PlusCircle className="h-4 w-4" />
                Create Booking
              </Link>
            </DropdownMenuItem>
            <DropdownMenuItem asChild>
              <Link href="/manage-bookings" className="flex items-center gap-2 w-full">
                <Edit className="h-4 w-4" />
                Manage Bookings
              </Link>
            </DropdownMenuItem>
            <DropdownMenuItem asChild>
              <Link href="/bookings-calendar" className="flex items-center gap-2 w-full">
                <Calendar className="h-4 w-4" />
                Bookings Calendar
              </Link>
            </DropdownMenuItem>
          </DropdownMenuContent>
        </DropdownMenu>

        {/* Packages Dropdown */}
        <DropdownMenu>
          <DropdownMenuTrigger asChild>
            <Button
              variant={pathname.startsWith('/create-package') || pathname.startsWith('/update-package') || pathname.startsWith('/package-monitor') ? 'secondary' : 'ghost'}
              size="sm"
              className="flex items-center gap-2"
            >
              <Package className="h-4 w-4" />
              Packages
              <ChevronDown className="h-3 w-3" />
            </Button>
          </DropdownMenuTrigger>
          <DropdownMenuContent align="start" className="w-48">
            <DropdownMenuItem asChild>
              <Link href="/create-package" className="flex items-center gap-2 w-full">
                <PlusCircle className="h-4 w-4" />
                Create Package
              </Link>
            </DropdownMenuItem>
            <DropdownMenuItem asChild>
              <Link href="/update-package" className="flex items-center gap-2 w-full">
                <PackageCheck className="h-4 w-4" />
                Update Package
              </Link>
            </DropdownMenuItem>
            <DropdownMenuItem asChild>
              <Link href="/package-monitor" className="flex items-center gap-2 w-full">
                <PackageSearch className="h-4 w-4" />
                Package Monitor
              </Link>
            </DropdownMenuItem>
          </DropdownMenuContent>
        </DropdownMenu>

        {/* Customers Dropdown - Only for Admin Users */}
        {isAdmin && (
          <DropdownMenu>
            <DropdownMenuTrigger asChild>
              <Button
                variant={pathname.startsWith('/admin/customers') ? 'secondary' : 'ghost'}
                size="sm"
                className="flex items-center gap-2"
              >
                <Users className="h-4 w-4" />
                Customers
                <ChevronDown className="h-3 w-3" />
              </Button>
            </DropdownMenuTrigger>
            <DropdownMenuContent align="start" className="w-48">
              <DropdownMenuItem asChild>
                <Link href="/admin/customers" className="flex items-center gap-2 w-full">
                  <UserCheck className="h-4 w-4" />
                  Customer Management
                </Link>
              </DropdownMenuItem>
              <DropdownMenuItem asChild>
                <Link href="/admin/customers/mapping" className="flex items-center gap-2 w-full">
                  <Link2 className="h-4 w-4" />
                  Customer Mapping
                </Link>
              </DropdownMenuItem>
            </DropdownMenuContent>
          </DropdownMenu>
        )}

        {/* Coaching Portal - Only for Coaches */}
        {isCoach && (
          <Link href="/coaching">
            <Button
              variant={pathname.startsWith('/coaching') ? 'secondary' : 'ghost'}
              size="sm"
              className="flex items-center gap-2"
            >
              <Settings className="h-4 w-4" />
              Coaching Portal
            </Button>
          </Link>
        )}

        {/* Staff Time Clock - Available to All Users */}
        <Link href="/time-clock">
          <Button
            variant={pathname === '/time-clock' ? 'secondary' : 'ghost'}
            size="sm"
            className="flex items-center gap-2"
          >
            <Timer className="h-4 w-4" />
            Time Clock
          </Button>
        </Link>

        {/* POS System - Only for Admin Users */}
        {isAdmin && (
          <Link href="/pos">
            <Button
              variant={pathname === '/pos' ? 'secondary' : 'ghost'}
              size="sm"
              className="flex items-center gap-2"
            >
              <ShoppingCart className="h-4 w-4" />
              POS
            </Button>
          </Link>
        )}

<<<<<<< HEAD
=======
        {/* Staff Schedule - Available to All Users */}
        <Link href="/staff-schedule">
          <Button
            variant={pathname === '/staff-schedule' ? 'secondary' : 'ghost'}
            size="sm"
            className="flex items-center gap-2"
          >
            <Clock className="h-4 w-4" />
            My Schedule
          </Button>
        </Link>

>>>>>>> fbf4cbf2
        {/* Admin Dropdown - Only for Admin Users */}
        {isAdmin && (
          <DropdownMenu>
            <DropdownMenuTrigger asChild>
              <Button
                variant={pathname.startsWith('/admin') ? 'secondary' : 'ghost'}
                size="sm"
                className="flex items-center gap-2"
              >
                <Settings className="h-4 w-4" />
                Admin
                <ChevronDown className="h-3 w-3" />
              </Button>
            </DropdownMenuTrigger>
            <DropdownMenuContent align="start" className="w-56">
              {/* System & Dashboard */}
              <DropdownMenuItem asChild>
                <Link href="/admin" className="flex items-center gap-2 w-full">
                  <Cog className="h-4 w-4" />
                  Admin Portal
                </Link>
              </DropdownMenuItem>
              
              <DropdownMenuSeparator />
              
              {/* Analytics & Reports */}
              <DropdownMenuItem asChild>
                <Link href="/admin/sales-dashboard" className="flex items-center gap-2 w-full">
                  <TrendingUp className="h-4 w-4" />
                  Sales Dashboard
                </Link>
              </DropdownMenuItem>
              <DropdownMenuItem asChild>
                <Link href="/admin/transactions" className="flex items-center gap-2 w-full">
                  <Receipt className="h-4 w-4" />
                  Transaction History
                </Link>
              </DropdownMenuItem>
              <DropdownMenuItem asChild>
                <Link href="/admin/performance" className="flex items-center gap-2 w-full">
                  <Activity className="h-4 w-4" />
                  Performance Analytics
                </Link>
              </DropdownMenuItem>
              <DropdownMenuItem asChild>
                <Link href="/admin/competitors" className="flex items-center gap-2 w-full">
                  <Target className="h-4 w-4" />
                  Competitor Tracking
                </Link>
              </DropdownMenuItem>
              
              <DropdownMenuSeparator />
              
              {/* Operations */}
              <DropdownMenuItem asChild>
                <Link href="/admin/time-clock" className="flex items-center gap-2 w-full">
                  <Clock className="h-4 w-4" />
                  Time Clock
                </Link>
              </DropdownMenuItem>
              <DropdownMenuItem asChild>
                <Link href="/admin/customers" className="flex items-center gap-2 w-full">
                  <Users className="h-4 w-4" />
                  Customer Management
                </Link>
              </DropdownMenuItem>
              <DropdownMenuItem asChild>
                <Link href="/admin/reconciliation" className="flex items-center gap-2 w-full">
                  <Calculator className="h-4 w-4" />
                  Reconciliation
                </Link>
              </DropdownMenuItem>
              <DropdownMenuItem asChild>
                <Link href="/admin/inventory" className="flex items-center gap-2 w-full">
                  <Archive className="h-4 w-4" />
                  Inventory Management
                </Link>
              </DropdownMenuItem>
              <DropdownMenuItem asChild>
                <Link href="/admin/products" className="flex items-center gap-2 w-full">
                  <ShoppingCart className="h-4 w-4" />
                  Product Management
                </Link>
              </DropdownMenuItem>
              <DropdownMenuItem asChild>
                <Link href="/admin/staff-management" className="flex items-center gap-2 w-full">
                  <Users className="h-4 w-4" />
                  Staff Management
                </Link>
              </DropdownMenuItem>
              <DropdownMenuItem asChild>
                <Link href="/admin/staff-scheduling" className="flex items-center gap-2 w-full">
                  <Clock className="h-4 w-4" />
                  Staff Scheduling
                </Link>
              </DropdownMenuItem>
              <DropdownMenuItem asChild>
                <Link href="/admin/invoices" className="flex items-center gap-2 w-full">
                  <FileText className="h-4 w-4" />
                  Invoice Management
                </Link>
              </DropdownMenuItem>
              
              <DropdownMenuSeparator />
              
              {/* External & Other */}
              <DropdownMenuItem asChild>
                <Link href="/admin/meta-leads" className="flex items-center gap-2 w-full">
                  <Mail className="h-4 w-4" />
                  Meta Leads
                </Link>
              </DropdownMenuItem>
              <DropdownMenuItem asChild>
                <Link href="/coaching" className="flex items-center gap-2 w-full">
                  <Settings className="h-4 w-4" />
                  Coaching Management
                </Link>
              </DropdownMenuItem>
            </DropdownMenuContent>
          </DropdownMenu>
        )}
      </nav>

      <div className="ml-auto">
        <Button variant="outline" size="sm" onClick={() => signOut()} className="border border-gray-200">
          <LogOut className="h-4 w-4 mr-2" />
          Sign Out
        </Button>
      </div>
    </div>
  )

  const MobileMenu = () => (
    <>
      <Link href="/" className="flex-1">
        <Button variant={pathname === '/' ? 'secondary' : 'ghost'} size="sm" className="w-full">
          <Home className="h-3.5 w-3.5" />
        </Button>
      </Link>
      <Link href="/bookings-calendar" className="flex-1">
        <Button 
          variant={pathname === '/bookings-calendar' ? 'secondary' : 'ghost'} 
          size="sm" 
          className="w-full flex justify-center"
        >
          <Calendar className="h-3.5 w-3.5" />
        </Button>
      </Link>
      {isAdmin && (
        <Link href="/pos" className="flex-1">
          <Button 
            variant={pathname === '/pos' ? 'default' : 'outline'} 
            size="sm" 
            className={cn(
              "w-full flex justify-center font-bold text-xs",
              pathname === '/pos' ? 'bg-black text-white' : 'bg-white text-black border-black'
            )}
          >
            POS
          </Button>
        </Link>
      )}
      <PackageMonitorNavButton />
      {isAdmin && (
        <Link href="/admin/customers" className="flex-1">
          <Button 
            variant={pathname.startsWith('/admin/customers') ? 'secondary' : 'ghost'} 
            size="sm" 
            className="w-full flex justify-center"
          >
            <Users className="h-3.5 w-3.5" />
          </Button>
        </Link>
      )}
      {!isAdmin && (
        <Link href="/time-clock" className="flex-1">
          <Button 
            variant={pathname === '/time-clock' ? 'secondary' : 'ghost'} 
            size="sm" 
            className="w-full flex justify-center"
          >
            <Timer className="h-3.5 w-3.5" />
          </Button>
        </Link>
      )}
      {isAdmin && (
        <Link href="/admin" className="flex-1">
          <Button 
            variant={pathname.startsWith('/admin') && !pathname.startsWith('/admin/customers') ? 'secondary' : 'ghost'} 
            size="sm" 
            className="w-full flex justify-center"
          >
            <Settings className="h-3.5 w-3.5" />
          </Button>
        </Link>
      )}
      <Button variant="outline" size="sm" onClick={() => signOut()} className="flex-1 border border-gray-200">
        <LogOut className="h-3.5 w-3.5" />
      </Button>
    </>
  )

  return (
    <div className="border-b">
      <div className="container h-14 flex items-center">
        <div className="hidden md:flex items-center w-full">
          <DesktopMenu />
        </div>
        <div className="flex md:hidden items-center space-x-2 w-full">
          <MobileMenu />
        </div>
      </div>
    </div>
  )
}

<|MERGE_RESOLUTION|>--- conflicted
+++ resolved
@@ -1,428 +1,425 @@
-'use client'
-
-import Link from 'next/link'
-import { usePathname } from 'next/navigation'
-import { Button } from '@/components/ui/button'
-import { signOut, useSession } from 'next-auth/react'
-import { Home, LogOut, Calendar, ClipboardList, Package, Edit, Settings, PlusCircle, PackageSearch, PackageCheck, Archive, ChevronDown, TrendingUp, Calculator, FileText, Activity, Mail, Receipt, Users, UserCheck, Link2, BarChart3, Cog, Timer, Clock, ShoppingCart, Target } from 'lucide-react'
-import { PackageMonitorNavButton } from './package-monitor/nav-button'
-import {
-  DropdownMenu,
-  DropdownMenuContent,
-  DropdownMenuItem,
-  DropdownMenuSeparator,
-  DropdownMenuTrigger,
-} from "@/components/ui/dropdown-menu"
-import { cn } from "@/lib/utils"
-import React from 'react'
-
-export function Nav() {
-  const pathname = usePathname()
-  const { data: session, status } = useSession()
-  const [isClient, setIsClient] = React.useState(false)
-  
-  React.useEffect(() => {
-    setIsClient(true)
-  }, [])
-  
-  // Development bypass - show nav even without authentication
-  const shouldBypass = (
-    process.env.NODE_ENV === 'development' &&
-    process.env.NEXT_PUBLIC_SKIP_AUTH === 'true'
-  );
-  
-  // In development bypass mode, grant admin access by default
-  // Only apply role-based rendering after client hydration to avoid hydration mismatch
-  const isAdmin = isClient && (shouldBypass ? true : (session?.user?.isAdmin || false));
-  const isCoach = isClient && (shouldBypass ? false : (session?.user?.isCoach || false));
-  
-  // Only apply authentication check after client hydration
-  if (isClient && !shouldBypass && status !== 'authenticated') return null;
-
-  const DesktopMenu = () => (
-    <div className="flex items-center w-full">
-      <nav className="flex items-center space-x-1">
-        {/* Home */}
-        <Link href="/">
-          <Button
-            variant={pathname === '/' ? 'secondary' : 'ghost'}
-            size="sm"
-            className="flex items-center gap-2"
-          >
-            <Home className="h-4 w-4" />
-            Home
-          </Button>
-        </Link>
-
-        {/* Bookings Dropdown */}
-        <DropdownMenu>
-          <DropdownMenuTrigger asChild>
-            <Button
-              variant={pathname.startsWith('/create-booking') || pathname.startsWith('/manage-bookings') || pathname === '/bookings-calendar' ? 'secondary' : 'ghost'}
-              size="sm"
-              className="flex items-center gap-2"
-            >
-              <ClipboardList className="h-4 w-4" />
-              Bookings
-              <ChevronDown className="h-3 w-3" />
-            </Button>
-          </DropdownMenuTrigger>
-          <DropdownMenuContent align="start" className="w-48">
-            <DropdownMenuItem asChild>
-              <Link href="/create-booking" className="flex items-center gap-2 w-full">
-                <PlusCircle className="h-4 w-4" />
-                Create Booking
-              </Link>
-            </DropdownMenuItem>
-            <DropdownMenuItem asChild>
-              <Link href="/manage-bookings" className="flex items-center gap-2 w-full">
-                <Edit className="h-4 w-4" />
-                Manage Bookings
-              </Link>
-            </DropdownMenuItem>
-            <DropdownMenuItem asChild>
-              <Link href="/bookings-calendar" className="flex items-center gap-2 w-full">
-                <Calendar className="h-4 w-4" />
-                Bookings Calendar
-              </Link>
-            </DropdownMenuItem>
-          </DropdownMenuContent>
-        </DropdownMenu>
-
-        {/* Packages Dropdown */}
-        <DropdownMenu>
-          <DropdownMenuTrigger asChild>
-            <Button
-              variant={pathname.startsWith('/create-package') || pathname.startsWith('/update-package') || pathname.startsWith('/package-monitor') ? 'secondary' : 'ghost'}
-              size="sm"
-              className="flex items-center gap-2"
-            >
-              <Package className="h-4 w-4" />
-              Packages
-              <ChevronDown className="h-3 w-3" />
-            </Button>
-          </DropdownMenuTrigger>
-          <DropdownMenuContent align="start" className="w-48">
-            <DropdownMenuItem asChild>
-              <Link href="/create-package" className="flex items-center gap-2 w-full">
-                <PlusCircle className="h-4 w-4" />
-                Create Package
-              </Link>
-            </DropdownMenuItem>
-            <DropdownMenuItem asChild>
-              <Link href="/update-package" className="flex items-center gap-2 w-full">
-                <PackageCheck className="h-4 w-4" />
-                Update Package
-              </Link>
-            </DropdownMenuItem>
-            <DropdownMenuItem asChild>
-              <Link href="/package-monitor" className="flex items-center gap-2 w-full">
-                <PackageSearch className="h-4 w-4" />
-                Package Monitor
-              </Link>
-            </DropdownMenuItem>
-          </DropdownMenuContent>
-        </DropdownMenu>
-
-        {/* Customers Dropdown - Only for Admin Users */}
-        {isAdmin && (
-          <DropdownMenu>
-            <DropdownMenuTrigger asChild>
-              <Button
-                variant={pathname.startsWith('/admin/customers') ? 'secondary' : 'ghost'}
-                size="sm"
-                className="flex items-center gap-2"
-              >
-                <Users className="h-4 w-4" />
-                Customers
-                <ChevronDown className="h-3 w-3" />
-              </Button>
-            </DropdownMenuTrigger>
-            <DropdownMenuContent align="start" className="w-48">
-              <DropdownMenuItem asChild>
-                <Link href="/admin/customers" className="flex items-center gap-2 w-full">
-                  <UserCheck className="h-4 w-4" />
-                  Customer Management
-                </Link>
-              </DropdownMenuItem>
-              <DropdownMenuItem asChild>
-                <Link href="/admin/customers/mapping" className="flex items-center gap-2 w-full">
-                  <Link2 className="h-4 w-4" />
-                  Customer Mapping
-                </Link>
-              </DropdownMenuItem>
-            </DropdownMenuContent>
-          </DropdownMenu>
-        )}
-
-        {/* Coaching Portal - Only for Coaches */}
-        {isCoach && (
-          <Link href="/coaching">
-            <Button
-              variant={pathname.startsWith('/coaching') ? 'secondary' : 'ghost'}
-              size="sm"
-              className="flex items-center gap-2"
-            >
-              <Settings className="h-4 w-4" />
-              Coaching Portal
-            </Button>
-          </Link>
-        )}
-
-        {/* Staff Time Clock - Available to All Users */}
-        <Link href="/time-clock">
-          <Button
-            variant={pathname === '/time-clock' ? 'secondary' : 'ghost'}
-            size="sm"
-            className="flex items-center gap-2"
-          >
-            <Timer className="h-4 w-4" />
-            Time Clock
-          </Button>
-        </Link>
-
-        {/* POS System - Only for Admin Users */}
-        {isAdmin && (
-          <Link href="/pos">
-            <Button
-              variant={pathname === '/pos' ? 'secondary' : 'ghost'}
-              size="sm"
-              className="flex items-center gap-2"
-            >
-              <ShoppingCart className="h-4 w-4" />
-              POS
-            </Button>
-          </Link>
-        )}
-
-<<<<<<< HEAD
-=======
-        {/* Staff Schedule - Available to All Users */}
-        <Link href="/staff-schedule">
-          <Button
-            variant={pathname === '/staff-schedule' ? 'secondary' : 'ghost'}
-            size="sm"
-            className="flex items-center gap-2"
-          >
-            <Clock className="h-4 w-4" />
-            My Schedule
-          </Button>
-        </Link>
-
->>>>>>> fbf4cbf2
-        {/* Admin Dropdown - Only for Admin Users */}
-        {isAdmin && (
-          <DropdownMenu>
-            <DropdownMenuTrigger asChild>
-              <Button
-                variant={pathname.startsWith('/admin') ? 'secondary' : 'ghost'}
-                size="sm"
-                className="flex items-center gap-2"
-              >
-                <Settings className="h-4 w-4" />
-                Admin
-                <ChevronDown className="h-3 w-3" />
-              </Button>
-            </DropdownMenuTrigger>
-            <DropdownMenuContent align="start" className="w-56">
-              {/* System & Dashboard */}
-              <DropdownMenuItem asChild>
-                <Link href="/admin" className="flex items-center gap-2 w-full">
-                  <Cog className="h-4 w-4" />
-                  Admin Portal
-                </Link>
-              </DropdownMenuItem>
-              
-              <DropdownMenuSeparator />
-              
-              {/* Analytics & Reports */}
-              <DropdownMenuItem asChild>
-                <Link href="/admin/sales-dashboard" className="flex items-center gap-2 w-full">
-                  <TrendingUp className="h-4 w-4" />
-                  Sales Dashboard
-                </Link>
-              </DropdownMenuItem>
-              <DropdownMenuItem asChild>
-                <Link href="/admin/transactions" className="flex items-center gap-2 w-full">
-                  <Receipt className="h-4 w-4" />
-                  Transaction History
-                </Link>
-              </DropdownMenuItem>
-              <DropdownMenuItem asChild>
-                <Link href="/admin/performance" className="flex items-center gap-2 w-full">
-                  <Activity className="h-4 w-4" />
-                  Performance Analytics
-                </Link>
-              </DropdownMenuItem>
-              <DropdownMenuItem asChild>
-                <Link href="/admin/competitors" className="flex items-center gap-2 w-full">
-                  <Target className="h-4 w-4" />
-                  Competitor Tracking
-                </Link>
-              </DropdownMenuItem>
-              
-              <DropdownMenuSeparator />
-              
-              {/* Operations */}
-              <DropdownMenuItem asChild>
-                <Link href="/admin/time-clock" className="flex items-center gap-2 w-full">
-                  <Clock className="h-4 w-4" />
-                  Time Clock
-                </Link>
-              </DropdownMenuItem>
-              <DropdownMenuItem asChild>
-                <Link href="/admin/customers" className="flex items-center gap-2 w-full">
-                  <Users className="h-4 w-4" />
-                  Customer Management
-                </Link>
-              </DropdownMenuItem>
-              <DropdownMenuItem asChild>
-                <Link href="/admin/reconciliation" className="flex items-center gap-2 w-full">
-                  <Calculator className="h-4 w-4" />
-                  Reconciliation
-                </Link>
-              </DropdownMenuItem>
-              <DropdownMenuItem asChild>
-                <Link href="/admin/inventory" className="flex items-center gap-2 w-full">
-                  <Archive className="h-4 w-4" />
-                  Inventory Management
-                </Link>
-              </DropdownMenuItem>
-              <DropdownMenuItem asChild>
-                <Link href="/admin/products" className="flex items-center gap-2 w-full">
-                  <ShoppingCart className="h-4 w-4" />
-                  Product Management
-                </Link>
-              </DropdownMenuItem>
-              <DropdownMenuItem asChild>
-                <Link href="/admin/staff-management" className="flex items-center gap-2 w-full">
-                  <Users className="h-4 w-4" />
-                  Staff Management
-                </Link>
-              </DropdownMenuItem>
-              <DropdownMenuItem asChild>
-                <Link href="/admin/staff-scheduling" className="flex items-center gap-2 w-full">
-                  <Clock className="h-4 w-4" />
-                  Staff Scheduling
-                </Link>
-              </DropdownMenuItem>
-              <DropdownMenuItem asChild>
-                <Link href="/admin/invoices" className="flex items-center gap-2 w-full">
-                  <FileText className="h-4 w-4" />
-                  Invoice Management
-                </Link>
-              </DropdownMenuItem>
-              
-              <DropdownMenuSeparator />
-              
-              {/* External & Other */}
-              <DropdownMenuItem asChild>
-                <Link href="/admin/meta-leads" className="flex items-center gap-2 w-full">
-                  <Mail className="h-4 w-4" />
-                  Meta Leads
-                </Link>
-              </DropdownMenuItem>
-              <DropdownMenuItem asChild>
-                <Link href="/coaching" className="flex items-center gap-2 w-full">
-                  <Settings className="h-4 w-4" />
-                  Coaching Management
-                </Link>
-              </DropdownMenuItem>
-            </DropdownMenuContent>
-          </DropdownMenu>
-        )}
-      </nav>
-
-      <div className="ml-auto">
-        <Button variant="outline" size="sm" onClick={() => signOut()} className="border border-gray-200">
-          <LogOut className="h-4 w-4 mr-2" />
-          Sign Out
-        </Button>
-      </div>
-    </div>
-  )
-
-  const MobileMenu = () => (
-    <>
-      <Link href="/" className="flex-1">
-        <Button variant={pathname === '/' ? 'secondary' : 'ghost'} size="sm" className="w-full">
-          <Home className="h-3.5 w-3.5" />
-        </Button>
-      </Link>
-      <Link href="/bookings-calendar" className="flex-1">
-        <Button 
-          variant={pathname === '/bookings-calendar' ? 'secondary' : 'ghost'} 
-          size="sm" 
-          className="w-full flex justify-center"
-        >
-          <Calendar className="h-3.5 w-3.5" />
-        </Button>
-      </Link>
-      {isAdmin && (
-        <Link href="/pos" className="flex-1">
-          <Button 
-            variant={pathname === '/pos' ? 'default' : 'outline'} 
-            size="sm" 
-            className={cn(
-              "w-full flex justify-center font-bold text-xs",
-              pathname === '/pos' ? 'bg-black text-white' : 'bg-white text-black border-black'
-            )}
-          >
-            POS
-          </Button>
-        </Link>
-      )}
-      <PackageMonitorNavButton />
-      {isAdmin && (
-        <Link href="/admin/customers" className="flex-1">
-          <Button 
-            variant={pathname.startsWith('/admin/customers') ? 'secondary' : 'ghost'} 
-            size="sm" 
-            className="w-full flex justify-center"
-          >
-            <Users className="h-3.5 w-3.5" />
-          </Button>
-        </Link>
-      )}
-      {!isAdmin && (
-        <Link href="/time-clock" className="flex-1">
-          <Button 
-            variant={pathname === '/time-clock' ? 'secondary' : 'ghost'} 
-            size="sm" 
-            className="w-full flex justify-center"
-          >
-            <Timer className="h-3.5 w-3.5" />
-          </Button>
-        </Link>
-      )}
-      {isAdmin && (
-        <Link href="/admin" className="flex-1">
-          <Button 
-            variant={pathname.startsWith('/admin') && !pathname.startsWith('/admin/customers') ? 'secondary' : 'ghost'} 
-            size="sm" 
-            className="w-full flex justify-center"
-          >
-            <Settings className="h-3.5 w-3.5" />
-          </Button>
-        </Link>
-      )}
-      <Button variant="outline" size="sm" onClick={() => signOut()} className="flex-1 border border-gray-200">
-        <LogOut className="h-3.5 w-3.5" />
-      </Button>
-    </>
-  )
-
-  return (
-    <div className="border-b">
-      <div className="container h-14 flex items-center">
-        <div className="hidden md:flex items-center w-full">
-          <DesktopMenu />
-        </div>
-        <div className="flex md:hidden items-center space-x-2 w-full">
-          <MobileMenu />
-        </div>
-      </div>
-    </div>
-  )
-}
-
+'use client'
+
+import Link from 'next/link'
+import { usePathname } from 'next/navigation'
+import { Button } from '@/components/ui/button'
+import { signOut, useSession } from 'next-auth/react'
+import { Home, LogOut, Calendar, ClipboardList, Package, Edit, Settings, PlusCircle, PackageSearch, PackageCheck, Archive, ChevronDown, TrendingUp, Calculator, FileText, Activity, Mail, Receipt, Users, UserCheck, Link2, BarChart3, Cog, Timer, Clock, ShoppingCart, Target } from 'lucide-react'
+import { PackageMonitorNavButton } from './package-monitor/nav-button'
+import {
+  DropdownMenu,
+  DropdownMenuContent,
+  DropdownMenuItem,
+  DropdownMenuSeparator,
+  DropdownMenuTrigger,
+} from "@/components/ui/dropdown-menu"
+import { cn } from "@/lib/utils"
+import React from 'react'
+
+export function Nav() {
+  const pathname = usePathname()
+  const { data: session, status } = useSession()
+  const [isClient, setIsClient] = React.useState(false)
+  
+  React.useEffect(() => {
+    setIsClient(true)
+  }, [])
+  
+  // Development bypass - show nav even without authentication
+  const shouldBypass = (
+    process.env.NODE_ENV === 'development' &&
+    process.env.NEXT_PUBLIC_SKIP_AUTH === 'true'
+  );
+  
+  // In development bypass mode, grant admin access by default
+  // Only apply role-based rendering after client hydration to avoid hydration mismatch
+  const isAdmin = isClient && (shouldBypass ? true : (session?.user?.isAdmin || false));
+  const isCoach = isClient && (shouldBypass ? false : (session?.user?.isCoach || false));
+  
+  // Only apply authentication check after client hydration
+  if (isClient && !shouldBypass && status !== 'authenticated') return null;
+
+  const DesktopMenu = () => (
+    <div className="flex items-center w-full">
+      <nav className="flex items-center space-x-1">
+        {/* Home */}
+        <Link href="/">
+          <Button
+            variant={pathname === '/' ? 'secondary' : 'ghost'}
+            size="sm"
+            className="flex items-center gap-2"
+          >
+            <Home className="h-4 w-4" />
+            Home
+          </Button>
+        </Link>
+
+        {/* Bookings Dropdown */}
+        <DropdownMenu>
+          <DropdownMenuTrigger asChild>
+            <Button
+              variant={pathname.startsWith('/create-booking') || pathname.startsWith('/manage-bookings') || pathname === '/bookings-calendar' ? 'secondary' : 'ghost'}
+              size="sm"
+              className="flex items-center gap-2"
+            >
+              <ClipboardList className="h-4 w-4" />
+              Bookings
+              <ChevronDown className="h-3 w-3" />
+            </Button>
+          </DropdownMenuTrigger>
+          <DropdownMenuContent align="start" className="w-48">
+            <DropdownMenuItem asChild>
+              <Link href="/create-booking" className="flex items-center gap-2 w-full">
+                <PlusCircle className="h-4 w-4" />
+                Create Booking
+              </Link>
+            </DropdownMenuItem>
+            <DropdownMenuItem asChild>
+              <Link href="/manage-bookings" className="flex items-center gap-2 w-full">
+                <Edit className="h-4 w-4" />
+                Manage Bookings
+              </Link>
+            </DropdownMenuItem>
+            <DropdownMenuItem asChild>
+              <Link href="/bookings-calendar" className="flex items-center gap-2 w-full">
+                <Calendar className="h-4 w-4" />
+                Bookings Calendar
+              </Link>
+            </DropdownMenuItem>
+          </DropdownMenuContent>
+        </DropdownMenu>
+
+        {/* Packages Dropdown */}
+        <DropdownMenu>
+          <DropdownMenuTrigger asChild>
+            <Button
+              variant={pathname.startsWith('/create-package') || pathname.startsWith('/update-package') || pathname.startsWith('/package-monitor') ? 'secondary' : 'ghost'}
+              size="sm"
+              className="flex items-center gap-2"
+            >
+              <Package className="h-4 w-4" />
+              Packages
+              <ChevronDown className="h-3 w-3" />
+            </Button>
+          </DropdownMenuTrigger>
+          <DropdownMenuContent align="start" className="w-48">
+            <DropdownMenuItem asChild>
+              <Link href="/create-package" className="flex items-center gap-2 w-full">
+                <PlusCircle className="h-4 w-4" />
+                Create Package
+              </Link>
+            </DropdownMenuItem>
+            <DropdownMenuItem asChild>
+              <Link href="/update-package" className="flex items-center gap-2 w-full">
+                <PackageCheck className="h-4 w-4" />
+                Update Package
+              </Link>
+            </DropdownMenuItem>
+            <DropdownMenuItem asChild>
+              <Link href="/package-monitor" className="flex items-center gap-2 w-full">
+                <PackageSearch className="h-4 w-4" />
+                Package Monitor
+              </Link>
+            </DropdownMenuItem>
+          </DropdownMenuContent>
+        </DropdownMenu>
+
+        {/* Customers Dropdown - Only for Admin Users */}
+        {isAdmin && (
+          <DropdownMenu>
+            <DropdownMenuTrigger asChild>
+              <Button
+                variant={pathname.startsWith('/admin/customers') ? 'secondary' : 'ghost'}
+                size="sm"
+                className="flex items-center gap-2"
+              >
+                <Users className="h-4 w-4" />
+                Customers
+                <ChevronDown className="h-3 w-3" />
+              </Button>
+            </DropdownMenuTrigger>
+            <DropdownMenuContent align="start" className="w-48">
+              <DropdownMenuItem asChild>
+                <Link href="/admin/customers" className="flex items-center gap-2 w-full">
+                  <UserCheck className="h-4 w-4" />
+                  Customer Management
+                </Link>
+              </DropdownMenuItem>
+              <DropdownMenuItem asChild>
+                <Link href="/admin/customers/mapping" className="flex items-center gap-2 w-full">
+                  <Link2 className="h-4 w-4" />
+                  Customer Mapping
+                </Link>
+              </DropdownMenuItem>
+            </DropdownMenuContent>
+          </DropdownMenu>
+        )}
+
+        {/* Coaching Portal - Only for Coaches */}
+        {isCoach && (
+          <Link href="/coaching">
+            <Button
+              variant={pathname.startsWith('/coaching') ? 'secondary' : 'ghost'}
+              size="sm"
+              className="flex items-center gap-2"
+            >
+              <Settings className="h-4 w-4" />
+              Coaching Portal
+            </Button>
+          </Link>
+        )}
+
+        {/* Staff Time Clock - Available to All Users */}
+        <Link href="/time-clock">
+          <Button
+            variant={pathname === '/time-clock' ? 'secondary' : 'ghost'}
+            size="sm"
+            className="flex items-center gap-2"
+          >
+            <Timer className="h-4 w-4" />
+            Time Clock
+          </Button>
+        </Link>
+
+        {/* POS System - Only for Admin Users */}
+        {isAdmin && (
+          <Link href="/pos">
+            <Button
+              variant={pathname === '/pos' ? 'secondary' : 'ghost'}
+              size="sm"
+              className="flex items-center gap-2"
+            >
+              <ShoppingCart className="h-4 w-4" />
+              POS
+            </Button>
+          </Link>
+        )}
+
+        {/* Staff Schedule - Available to All Users */}
+        <Link href="/staff-schedule">
+          <Button
+            variant={pathname === '/staff-schedule' ? 'secondary' : 'ghost'}
+            size="sm"
+            className="flex items-center gap-2"
+          >
+            <Clock className="h-4 w-4" />
+            My Schedule
+          </Button>
+        </Link>
+
+        {/* Admin Dropdown - Only for Admin Users */}
+        {isAdmin && (
+          <DropdownMenu>
+            <DropdownMenuTrigger asChild>
+              <Button
+                variant={pathname.startsWith('/admin') ? 'secondary' : 'ghost'}
+                size="sm"
+                className="flex items-center gap-2"
+              >
+                <Settings className="h-4 w-4" />
+                Admin
+                <ChevronDown className="h-3 w-3" />
+              </Button>
+            </DropdownMenuTrigger>
+            <DropdownMenuContent align="start" className="w-56">
+              {/* System & Dashboard */}
+              <DropdownMenuItem asChild>
+                <Link href="/admin" className="flex items-center gap-2 w-full">
+                  <Cog className="h-4 w-4" />
+                  Admin Portal
+                </Link>
+              </DropdownMenuItem>
+              
+              <DropdownMenuSeparator />
+              
+              {/* Analytics & Reports */}
+              <DropdownMenuItem asChild>
+                <Link href="/admin/sales-dashboard" className="flex items-center gap-2 w-full">
+                  <TrendingUp className="h-4 w-4" />
+                  Sales Dashboard
+                </Link>
+              </DropdownMenuItem>
+              <DropdownMenuItem asChild>
+                <Link href="/admin/transactions" className="flex items-center gap-2 w-full">
+                  <Receipt className="h-4 w-4" />
+                  Transaction History
+                </Link>
+              </DropdownMenuItem>
+              <DropdownMenuItem asChild>
+                <Link href="/admin/performance" className="flex items-center gap-2 w-full">
+                  <Activity className="h-4 w-4" />
+                  Performance Analytics
+                </Link>
+              </DropdownMenuItem>
+              <DropdownMenuItem asChild>
+                <Link href="/admin/competitors" className="flex items-center gap-2 w-full">
+                  <Target className="h-4 w-4" />
+                  Competitor Tracking
+                </Link>
+              </DropdownMenuItem>
+              
+              <DropdownMenuSeparator />
+              
+              {/* Operations */}
+              <DropdownMenuItem asChild>
+                <Link href="/admin/time-clock" className="flex items-center gap-2 w-full">
+                  <Clock className="h-4 w-4" />
+                  Time Clock
+                </Link>
+              </DropdownMenuItem>
+              <DropdownMenuItem asChild>
+                <Link href="/admin/customers" className="flex items-center gap-2 w-full">
+                  <Users className="h-4 w-4" />
+                  Customer Management
+                </Link>
+              </DropdownMenuItem>
+              <DropdownMenuItem asChild>
+                <Link href="/admin/reconciliation" className="flex items-center gap-2 w-full">
+                  <Calculator className="h-4 w-4" />
+                  Reconciliation
+                </Link>
+              </DropdownMenuItem>
+              <DropdownMenuItem asChild>
+                <Link href="/admin/inventory" className="flex items-center gap-2 w-full">
+                  <Archive className="h-4 w-4" />
+                  Inventory Management
+                </Link>
+              </DropdownMenuItem>
+              <DropdownMenuItem asChild>
+                <Link href="/admin/products" className="flex items-center gap-2 w-full">
+                  <ShoppingCart className="h-4 w-4" />
+                  Product Management
+                </Link>
+              </DropdownMenuItem>
+              <DropdownMenuItem asChild>
+                <Link href="/admin/staff-management" className="flex items-center gap-2 w-full">
+                  <Users className="h-4 w-4" />
+                  Staff Management
+                </Link>
+              </DropdownMenuItem>
+              <DropdownMenuItem asChild>
+                <Link href="/admin/staff-scheduling" className="flex items-center gap-2 w-full">
+                  <Clock className="h-4 w-4" />
+                  Staff Scheduling
+                </Link>
+              </DropdownMenuItem>
+              <DropdownMenuItem asChild>
+                <Link href="/admin/invoices" className="flex items-center gap-2 w-full">
+                  <FileText className="h-4 w-4" />
+                  Invoice Management
+                </Link>
+              </DropdownMenuItem>
+              
+              <DropdownMenuSeparator />
+              
+              {/* External & Other */}
+              <DropdownMenuItem asChild>
+                <Link href="/admin/meta-leads" className="flex items-center gap-2 w-full">
+                  <Mail className="h-4 w-4" />
+                  Meta Leads
+                </Link>
+              </DropdownMenuItem>
+              <DropdownMenuItem asChild>
+                <Link href="/coaching" className="flex items-center gap-2 w-full">
+                  <Settings className="h-4 w-4" />
+                  Coaching Management
+                </Link>
+              </DropdownMenuItem>
+            </DropdownMenuContent>
+          </DropdownMenu>
+        )}
+      </nav>
+
+      <div className="ml-auto">
+        <Button variant="outline" size="sm" onClick={() => signOut()} className="border border-gray-200">
+          <LogOut className="h-4 w-4 mr-2" />
+          Sign Out
+        </Button>
+      </div>
+    </div>
+  )
+
+  const MobileMenu = () => (
+    <>
+      <Link href="/" className="flex-1">
+        <Button variant={pathname === '/' ? 'secondary' : 'ghost'} size="sm" className="w-full">
+          <Home className="h-3.5 w-3.5" />
+        </Button>
+      </Link>
+      <Link href="/bookings-calendar" className="flex-1">
+        <Button 
+          variant={pathname === '/bookings-calendar' ? 'secondary' : 'ghost'} 
+          size="sm" 
+          className="w-full flex justify-center"
+        >
+          <Calendar className="h-3.5 w-3.5" />
+        </Button>
+      </Link>
+      {isAdmin && (
+        <Link href="/pos" className="flex-1">
+          <Button 
+            variant={pathname === '/pos' ? 'default' : 'outline'} 
+            size="sm" 
+            className={cn(
+              "w-full flex justify-center font-bold text-xs",
+              pathname === '/pos' ? 'bg-black text-white' : 'bg-white text-black border-black'
+            )}
+          >
+            POS
+          </Button>
+        </Link>
+      )}
+      <PackageMonitorNavButton />
+      {isAdmin && (
+        <Link href="/admin/customers" className="flex-1">
+          <Button 
+            variant={pathname.startsWith('/admin/customers') ? 'secondary' : 'ghost'} 
+            size="sm" 
+            className="w-full flex justify-center"
+          >
+            <Users className="h-3.5 w-3.5" />
+          </Button>
+        </Link>
+      )}
+      {!isAdmin && (
+        <Link href="/time-clock" className="flex-1">
+          <Button 
+            variant={pathname === '/time-clock' ? 'secondary' : 'ghost'} 
+            size="sm" 
+            className="w-full flex justify-center"
+          >
+            <Timer className="h-3.5 w-3.5" />
+          </Button>
+        </Link>
+      )}
+      {isAdmin && (
+        <Link href="/admin" className="flex-1">
+          <Button 
+            variant={pathname.startsWith('/admin') && !pathname.startsWith('/admin/customers') ? 'secondary' : 'ghost'} 
+            size="sm" 
+            className="w-full flex justify-center"
+          >
+            <Settings className="h-3.5 w-3.5" />
+          </Button>
+        </Link>
+      )}
+      <Button variant="outline" size="sm" onClick={() => signOut()} className="flex-1 border border-gray-200">
+        <LogOut className="h-3.5 w-3.5" />
+      </Button>
+    </>
+  )
+
+  return (
+    <div className="border-b">
+      <div className="container h-14 flex items-center">
+        <div className="hidden md:flex items-center w-full">
+          <DesktopMenu />
+        </div>
+        <div className="flex md:hidden items-center space-x-2 w-full">
+          <MobileMenu />
+        </div>
+      </div>
+    </div>
+  )
+}
+