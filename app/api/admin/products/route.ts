--- conflicted
+++ resolved
@@ -70,11 +70,7 @@
       
       if (subcategories && subcategories.length > 0) {
         // If it's a parent category, include products from both the parent and its subcategories
-<<<<<<< HEAD
-        const categoryIds = [filters.category_id, ...subcategories.map(sub => sub.id)];
-=======
         const categoryIds = [filters.category_id, ...subcategories.map((sub: any) => sub.id)];
->>>>>>> fbf4cbf2
         query = query.in('category_id', categoryIds);
       } else {
         // If it's not a parent category, just filter by the specific category
